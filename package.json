{
  "name": "yscope-log-viewer",
  "version": "0.0.0",
  "description": "Tool that can be used to view logs compressed in CLP's IR Stream format.",
  "main": "./src/index.js",
  "scripts": {
    "build": "webpack --config webpack.prod.js",
    "start": "webpack serve --open --config webpack.dev.js",
    "test": "jest",
    "analyze:size": "npx webpack --config webpack.prod.js --profile --json=bundle_stats.json && npx webpack-bundle-analyzer bundle_stats.json dist/"
  },
  "repository": {
    "type": "git",
    "url": "git+https://github.com/y-scope/yscope-log-viewer.git"
  },
  "author": "",
  "license": "ISC",
  "bugs": {
    "url": "https://github.com/y-scope/yscope-log-viewer/issues"
  },
  "homepage": "https://github.com/y-scope/yscope-log-viewer#readme",
  "dependencies": {
    "@emotion/react": "^11.11.4",
    "@emotion/styled": "^11.11.0",
    "@msgpack/msgpack": "^3.0.0-beta2",
    "@mui/joy": "^5.0.0-beta.29",
    "@mui/x-date-pickers": "^6.19.5",
    "@obsidize/tar-browserify": "4.0.0",
    "axios": "^1.6.7",
    "bootstrap": "^5.2.3",
    "browserify-fs": "^1.0.0",
    "buffer": "^6.0.3",
    "compression-webpack-plugin": "^10.0.0",
    "copy-webpack-plugin": "^12.0.1",
    "crypto-browserify": "^3.12.0",
    "css-unicode-loader": "^1.0.3",
    "dayjs": "^1.11.10",
    "dexie": "^3.2.4",
    "html-webpack-plugin": "^5.5.0",
    "jszip": "^3.10.1",
    "monaco-editor": "^0.45.0",
    "monaco-editor-webpack-plugin": "^7.1.0",
    "pako": "^2.1.0",
    "path": "^0.12.7",
    "path-browserify": "^1.0.1",
    "process": "^0.11.10",
    "prop-types": "^15.8.1",
    "re-resizable": "^6.9.9",
    "react": "^18.2.0",
    "react-bootstrap": "^2.5.0",
    "react-bootstrap-icons": "^1.10.3",
    "react-dom": "^18.2.0",
    "react-loading-icons": "^1.1.0",
    "react-router-dom": "^6.4.3",
    "sql.js": "^1.9.0",
    "stream-browserify": "^3.0.0",
    "uuid": "^9.0.1",
    "xzwasm": "^0.1.2",
    "zstd-codec": "file:customized-packages/zstd-codec/js/"
  },
  "devDependencies": {
    "@babel/core": "^7.19.6",
    "@babel/preset-env": "^7.19.4",
    "@babel/preset-react": "^7.18.6",
    "babel-loader": "^9.1.0",
    "css-loader": "^6.7.1",
    "eslint-config-yscope": "^0.0.7",
    "file-loader": "^6.2.0",
    "jest": "^29.5.0",
    "mini-css-extract-plugin": "^2.6.1",
    "sass": "^1.55.0",
    "sass-loader": "^13.1.0",
    "style-loader": "^3.3.1",
    "stylelint": "^14.16.1",
    "stylelint-config-standard": "^29.0.0",
    "stylelint-config-standard-scss": "^6.1.0",
    "wasm-loader": "^1.3.0",
    "webpack": "^5.74.0",
    "webpack-bundle-analyzer": "^4.10.1",
    "webpack-cli": "^4.10.0",
    "webpack-dev-server": "^4.11.1",
    "webpack-merge": "^5.8.0"
<<<<<<< HEAD
=======
  },
  "eslintConfig": {
    "extends": [
      "yscope/react"
    ]
>>>>>>> a599bf88
  }
}<|MERGE_RESOLUTION|>--- conflicted
+++ resolved
@@ -80,13 +80,10 @@
     "webpack-cli": "^4.10.0",
     "webpack-dev-server": "^4.11.1",
     "webpack-merge": "^5.8.0"
-<<<<<<< HEAD
-=======
   },
   "eslintConfig": {
     "extends": [
       "yscope/react"
     ]
->>>>>>> a599bf88
   }
 }